--- conflicted
+++ resolved
@@ -430,14 +430,7 @@
 minPixelsMessage
 ~~~~~~~~~~~~~~~~
 
-<<<<<<< HEAD
-**type**: ``string`` **default**: ``The image has to few pixels ({{ pixels }} pixels).
-=======
-.. versionadded:: 3.4
-    The ``minPixelsMessage`` option has been introduced in Symfony 3.4.
-
 **type**: ``string`` **default**: ``The image has too few pixels ({{ pixels }} pixels).
->>>>>>> bdef4849
 Minimum amount expected is {{ min_pixels }} pixels.``
 
 The error message if the amount of pixels of the image is less than `minPixels`_.
