--- conflicted
+++ resolved
@@ -210,13 +210,8 @@
             }
         }
 
-<<<<<<< HEAD
-If the callback is stored in a different class and is static, for example ``Util``,
+If the callback is stored in a different class and is static, for example ``AppBundle\Entity\Genre``,
 you can pass the class name and the method as an array.
-=======
-If the static callback is stored in a different class, for example ``AppBundle\Entity\Genre``,
-you can pass the fully-qualified class and the method as an array.
->>>>>>> a6d7053a
 
 .. configuration-block::
 
